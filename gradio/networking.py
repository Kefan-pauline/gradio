"""
Defines helper methods useful for setting up ports, launching servers, and handling `ngrok`
"""

from flask import Flask, request, session, jsonify, abort, send_file, render_template, redirect
from flask_cachebuster import CacheBuster
from flask_login import LoginManager, login_user, current_user, login_required
from flask_cors import CORS
from functools import wraps
import inspect
import io
import json
import logging
import os
import pkg_resources
import requests
import socket
import sys
import threading
import time
import traceback
import urllib.parse
import urllib.request
from werkzeug.security import safe_join
from werkzeug.serving import make_server

from gradio import encryptor, queue
from gradio.tunneling import create_tunnel
from gradio.process_examples import load_from_cache, process_example

# By default, the http server will try to open on port 7860. If not available, 7861, 7862, etc.
INITIAL_PORT_VALUE = int(os.getenv('GRADIO_SERVER_PORT', "7860"))  
# Number of ports to try before giving up and throwing an exception.
TRY_NUM_PORTS = int(os.getenv('GRADIO_NUM_PORTS', "100"))  
LOCALHOST_NAME = os.getenv('GRADIO_SERVER_NAME', "127.0.0.1")
GRADIO_API_SERVER = "https://api.gradio.app/v1/tunnel-request"
GRADIO_FEATURE_ANALYTICS_URL = "https://api.gradio.app/gradio-feature-analytics/"

STATIC_TEMPLATE_LIB = pkg_resources.resource_filename("gradio", "templates/")
STATIC_PATH_LIB = pkg_resources.resource_filename("gradio", "templates/frontend/static")
VERSION_FILE = pkg_resources.resource_filename("gradio", "version.txt")

with open(VERSION_FILE) as version_file:
    GRADIO_STATIC_ROOT = "https://gradio.s3-us-west-2.amazonaws.com/" + \
        version_file.read() + "/static/"

app = Flask(__name__,
            template_folder=STATIC_TEMPLATE_LIB,
            static_folder="",
            static_url_path="/none/")
app.url_map.strict_slashes = False

CORS(app)
cache_buster = CacheBuster(
    config={'extensions': ['.js', '.css'], 'hash_size': 5})
cache_buster.init_app(app)
app.secret_key = os.getenv("GRADIO_KEY", "secret")
login_manager = LoginManager()
login_manager.login_view = 'login'
login_manager.init_app(app)

# Hide Flask default message
cli = sys.modules['flask.cli']
cli.show_server_banner = lambda *x: None


class User:
    def __init__(self, id):
        self.is_authenticated = True
        self.is_active = True
        self.is_anonymous = False
        self.id = id

    def get_id(self):
        return self.id


@login_manager.user_loader
def load_user(_id):
    return User(_id)


def login_check(func):
    @wraps(func)
    def wrapper(*args, **kwargs):
        if app.auth:
            @login_required
            def func2(*args, **kwargs):
                return func(*args, **kwargs)

            return func2(*args, **kwargs)
        else:
            return func(*args, **kwargs)
    return wrapper


def get_local_ip_address():
    try:
        ip_address = requests.get('https://api.ipify.org', timeout=3).text
    except (requests.ConnectionError, requests.exceptions.ReadTimeout):
        ip_address = "No internet connection"
    return ip_address


IP_ADDRESS = get_local_ip_address()


def get_first_available_port(initial, final):
    """
    Gets the first open port in a specified range of port numbers
    :param initial: the initial value in the range of port numbers
    :param final: final (exclusive) value in the range of port numbers, should be greater than `initial`
    :return:
    """
    for port in range(initial, final):
        try:
            s = socket.socket()  # create a socket object
            s.bind((LOCALHOST_NAME, port))  # Bind to the port
            s.close()
            return port
        except OSError:
            pass
    raise OSError(
        "All ports from {} to {} are in use. Please close a port.".format(
            initial, final
        )
    )


@app.route("/", methods=["GET"])
@login_check
def main():
    session["state"] = None
    return render_template("frontend/index.html", config=app.interface.config)


@app.route("/static/<path:path>", methods=["GET"])
def static_resource(path):
    if app.interface.share:
        return redirect(GRADIO_STATIC_ROOT + path)
    else:
        return send_file(safe_join(STATIC_PATH_LIB, path))


# TODO(@aliabid94): this throws a 500 error if app.auth is None (should probalbly just redirect to '/')
@app.route('/login', methods=["GET", "POST"])
def login():
    if request.method == "GET":
        config = get_config()
        return render_template("frontend/index.html", config=config)
    elif request.method == "POST":
        username = request.form.get("username")
        password = request.form.get("password")
        if ((not callable(app.auth) and username in app.auth and app.auth[username] == password)
                or (callable(app.auth) and app.auth.__call__(username, password))):
            login_user(User(username))
            return redirect("/")
        else:
            return abort(401)


@app.route("/api/", methods=["GET"])
def api_docs():
    inputs = [type(inp) for inp in app.interface.input_components]
    outputs = [type(out) for out in app.interface.output_components]
    input_types_doc, input_types = get_types(inputs, "input")
    output_types_doc, output_types = get_types(outputs, "output")
    input_names = [type(inp).__name__ for inp in app.interface.input_components]
    output_names = [type(out).__name__ for out in app.interface.output_components]
    if app.interface.examples is not None:
        sample_inputs = app.interface.examples[0]
    else:
        sample_inputs = [inp.generate_sample() for inp in app.interface.input_components]
    docs = {
        "inputs": input_names,
        "outputs": output_names,
        "len_inputs": len(inputs),
        "len_outputs": len(outputs),
        "inputs_lower": [name.lower() for name in input_names],
        "outputs_lower": [name.lower() for name in output_names],
        "input_types": input_types,
        "output_types": output_types,
        "input_types_doc": input_types_doc,
        "output_types_doc": output_types_doc,
        "sample_inputs": sample_inputs,
        "auth": app.interface.auth,
        "local_login_url": urllib.parse.urljoin(
            app.interface.local_url, "login"),
        "local_api_url": urllib.parse.urljoin(
            app.interface.local_url, "api/predict")
    }
    return render_template("api_docs.html", **docs)


@app.route("/config/", methods=["GET"])
def get_config():
    if app.interface.auth is None or current_user.is_authenticated:
        return jsonify(app.interface.config)
    else:
        return {"auth_required": True, "auth_message": app.interface.auth_message}


@app.route("/enable_sharing/<path:path>", methods=["GET"])
@login_check
def enable_sharing(path):
    if path == "None":
        path = None
    app.interface.config["share_url"] = path
    return jsonify(success=True)


@app.route("/shutdown", methods=['GET'])
def shutdown():
    shutdown_func = request.environ.get('werkzeug.server.shutdown')
    if shutdown_func is None:
        raise RuntimeError('Not running werkzeug')
    shutdown_func()
    return "Shutting down..."


@app.route("/api/predict/", methods=["POST"])
@login_check
def predict():
    request_data = request.get_json()
    flag_index = None
    if request_data.get("example_id") != None:
        example_id = request_data["example_id"]
        if app.interface.cache_examples:
            prediction = load_from_cache(app.interface, example_id)
            durations = None
        else:
            prediction, durations = process_example(app.interface, example_id)
    else:
<<<<<<< HEAD
        raw_input = request_data["data"]
        if app.interface.show_error:
            try:
                prediction, durations = app.interface.process(raw_input)
            except BaseException as error:
                traceback.print_exc()
                return jsonify({"error": str(error)}), 500
        else:
            prediction, durations = app.interface.process(raw_input)
        if app.interface.allow_flagging == "auto":
            flag_index = app.interface.flagging_callback.flag(app.interface, raw_input, prediction,
                flag_option=(None if app.interface.flagging_options is None else ""), 
                username=current_user.id if current_user.is_authenticated else None,
                flag_path=os.path.join(app.cwd, app.interface.flagging_dir))
    output = {
        "data": prediction, 
        "durations": durations, 
        "avg_durations": app.interface.config.get("avg_durations"),
        "flag_index": flag_index
    }
    return output
=======
        prediction, durations = app.interface.process(raw_input)
    avg_durations = []
    for i, duration in enumerate(durations):
        app.interface.predict_durations[i][0] += duration
        app.interface.predict_durations[i][1] += 1
        avg_durations.append(app.interface.predict_durations[i][0] 
            / app.interface.predict_durations[i][1])
    app.interface.config["avg_durations"] = avg_durations
    output = {"data": prediction, "durations": durations, "avg_durations": avg_durations}
    if app.interface.allow_flagging == "auto":
        flag_index = app.interface.flagging_callback.flag(
            app.interface, raw_input, prediction,
            flag_option=(None if app.interface.flagging_options is None else ""), 
            username=current_user.id if current_user.is_authenticated else None)
        output["flag_index"] = flag_index
    return jsonify(output)
>>>>>>> fdf679c4


@app.route("/api/flag/", methods=["POST"])
@login_check
def flag():
    log_feature_analytics('flag')
    data = request.json['data']
    app.interface.flagging_callback.flag(
        app.interface, data['input_data'], data['output_data'], 
        data.get("flag_option"), data.get("flag_index"),
        current_user.id if current_user.is_authenticated else None)
    return jsonify(success=True)


@app.route("/api/interpret/", methods=["POST"])
@login_check
def interpret():
    log_feature_analytics('interpret')
    raw_input = request.json["data"]
    interpretation_scores, alternative_outputs = app.interface.interpret(
        raw_input)
    return jsonify({
        "interpretation_scores": interpretation_scores,
        "alternative_outputs": alternative_outputs
    })


@app.route("/file/<path:path>", methods=["GET"])
@login_check
def file(path):
    if app.interface.encrypt and isinstance(app.interface.examples, str) and path.startswith(app.interface.examples):
        with open(safe_join(app.cwd, path), "rb") as encrypted_file:
            encrypted_data = encrypted_file.read()
        file_data = encryptor.decrypt(
            app.interface.encryption_key, encrypted_data)
        return send_file(io.BytesIO(file_data), attachment_filename=os.path.basename(path))
    else:
        return send_file(safe_join(app.cwd, path))


@app.route("/api/queue/push/", methods=["POST"])
@login_check
def queue_push():
    data = request.get_json()
    action = data["action"]
    job_hash, queue_position = queue.push(data, action)
    return {"hash": job_hash, "queue_position": queue_position}


@app.route("/api/queue/status/", methods=["POST"])
@login_check
def queue_status():
    hash = request.json['hash']
    status, data = queue.get_status(hash)
    return {"status": status, "data": data}


def queue_thread(path_to_local_server, test_mode=False):
    while True:
        try:
            next_job = queue.pop()
            if next_job is not None:
                _, hash, input_data, task_type = next_job
                queue.start_job(hash)
                response = requests.post(
                    path_to_local_server + "/api/" + task_type + "/", json=input_data)
                if response.status_code == 200:
                    queue.pass_job(hash, response.json())
                else:
                    queue.fail_job(hash, response.text)
            else:
                time.sleep(1)
        except Exception as e:
            time.sleep(1)
            pass
        if test_mode:
            break


def start_server(interface, server_name=None, server_port=None, auth=None, ssl=None):
    if server_name is None:
        server_name = LOCALHOST_NAME
    if server_port is None:  # if port is not specified, start at 7860 and search for first available port        
        port = get_first_available_port(
            INITIAL_PORT_VALUE, INITIAL_PORT_VALUE + TRY_NUM_PORTS
        )
    else:
        try:
            s = socket.socket()  # create a socket object
            s.bind((LOCALHOST_NAME, server_port))  # Bind to the port to see if it's available (otherwise, raise OSError)
            s.close()
        except OSError:
            raise OSError("Port {} is in use. If a gradio.Interface is running on the port, you can close() it or gradio.close_all().".format(server_port))
        port = server_port

    url_host_name = "localhost" if server_name == "0.0.0.0" else server_name
    path_to_local_server = "http://{}:{}/".format(url_host_name, port)
    if auth is not None:
        if not callable(auth):
            app.auth = {account[0]: account[1] for account in auth}
        else:
            app.auth = auth
    else:
        app.auth = None
    app.interface = interface
    app.cwd = os.getcwd()
    log = logging.getLogger('werkzeug')
    log.setLevel(logging.ERROR)
    if app.interface.enable_queue:
        if auth is not None or app.interface.encrypt:
            raise ValueError("Cannot queue with encryption or authentication enabled.")
        queue.init()
        app.queue_thread = threading.Thread(target=queue_thread, args=(path_to_local_server,))
        app.queue_thread.start()
    if interface.save_to is not None:
        interface.save_to["port"] = port
    app_kwargs = {"app": app, "port": port, "host": server_name}
    if ssl:
        app_kwargs["ssl_context"] = ssl
    server = make_server(**app_kwargs)
    thread = threading.Thread(target=server.serve_forever, daemon=True)
    thread.start()
    return port, path_to_local_server, app, thread, server

def get_state():
    return session.get("state")

def set_state(value):
    session["state"] = value

def close_server(process):
    process.terminate()
    process.join()


def url_request(url):
    try:
        req = urllib.request.Request(
            url=url, headers={"content-type": "application/json"}
        )
        res = urllib.request.urlopen(req, timeout=10)
        return res
    except Exception as e:
        raise RuntimeError(str(e))


def setup_tunnel(local_server_port, endpoint):
    response = url_request(
        endpoint + '/v1/tunnel-request' if endpoint is not None else GRADIO_API_SERVER)
    if response and response.code == 200:
        try:
            payload = json.loads(response.read().decode("utf-8"))[0]
            return create_tunnel(payload, LOCALHOST_NAME, local_server_port)

        except Exception as e:
            raise RuntimeError(str(e))


def url_ok(url):
    try:
        for _ in range(5):
            time.sleep(.500)
            r = requests.head(url, timeout=3)
            if r.status_code in (200, 401, 302):  # 401 or 302 if auth is set
                return True
    except (ConnectionError, requests.exceptions.ConnectionError):
        return False
    


def get_types(cls_set, component):
    docset = []
    types = []
    if component == "input":
        for cls in cls_set:
            doc = inspect.getdoc(cls.preprocess)
            doc_lines = doc.split("\n")
            docset.append(doc_lines[1].split(":")[-1])
            types.append(doc_lines[1].split(")")[0].split("(")[-1])
    else:
        for cls in cls_set:
            doc = inspect.getdoc(cls.postprocess)
            doc_lines = doc.split("\n")
            docset.append(doc_lines[-1].split(":")[-1])
            types.append(doc_lines[-1].split(")")[0].split("(")[-1])
    return docset, types


def log_feature_analytics(feature):
    if app.interface.analytics_enabled:
        try:
            requests.post(GRADIO_FEATURE_ANALYTICS_URL,
                          data={
                              'ip_address': IP_ADDRESS,
                              'feature': feature}, timeout=3)
        except (requests.ConnectionError, requests.exceptions.ReadTimeout):
            pass  # do not push analytics if no network

<|MERGE_RESOLUTION|>--- conflicted
+++ resolved
@@ -231,7 +231,6 @@
         else:
             prediction, durations = process_example(app.interface, example_id)
     else:
-<<<<<<< HEAD
         raw_input = request_data["data"]
         if app.interface.show_error:
             try:
@@ -244,8 +243,7 @@
         if app.interface.allow_flagging == "auto":
             flag_index = app.interface.flagging_callback.flag(app.interface, raw_input, prediction,
                 flag_option=(None if app.interface.flagging_options is None else ""), 
-                username=current_user.id if current_user.is_authenticated else None,
-                flag_path=os.path.join(app.cwd, app.interface.flagging_dir))
+                username=current_user.id if current_user.is_authenticated else None)
     output = {
         "data": prediction, 
         "durations": durations, 
@@ -253,24 +251,6 @@
         "flag_index": flag_index
     }
     return output
-=======
-        prediction, durations = app.interface.process(raw_input)
-    avg_durations = []
-    for i, duration in enumerate(durations):
-        app.interface.predict_durations[i][0] += duration
-        app.interface.predict_durations[i][1] += 1
-        avg_durations.append(app.interface.predict_durations[i][0] 
-            / app.interface.predict_durations[i][1])
-    app.interface.config["avg_durations"] = avg_durations
-    output = {"data": prediction, "durations": durations, "avg_durations": avg_durations}
-    if app.interface.allow_flagging == "auto":
-        flag_index = app.interface.flagging_callback.flag(
-            app.interface, raw_input, prediction,
-            flag_option=(None if app.interface.flagging_options is None else ""), 
-            username=current_user.id if current_user.is_authenticated else None)
-        output["flag_index"] = flag_index
-    return jsonify(output)
->>>>>>> fdf679c4
 
 
 @app.route("/api/flag/", methods=["POST"])
